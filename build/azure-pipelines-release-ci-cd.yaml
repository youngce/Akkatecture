--- conflicted
+++ resolved
@@ -10,11 +10,7 @@
 variables:
   majorVersion: '0'
   minorVersion: '4'
-<<<<<<< HEAD
   patchVersion: '3'
-=======
-  patchVersion: '2'
->>>>>>> 20a8184c
 
 name: ${{ format('{0}.{1}.{2}', variables.majorVersion, variables.minorVersion, variables.patchVersion) }}
 
@@ -61,11 +57,7 @@
         command: push
         packagesToPush: 'src/Akkatecture.Clustering/bin/$(BuildConfiguration)/*.nupkg'
         nuGetFeedType: external
-<<<<<<< HEAD
-        publishFeedCredentials: Akkatecture
-=======
         publishFeedCredentials: 'Akkatecture-NuGet'
->>>>>>> 20a8184c
 
     - task: PublishBuildArtifacts@1
       displayName: 'Publish Artifact Source'
