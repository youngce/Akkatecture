--- conflicted
+++ resolved
@@ -55,12 +55,7 @@
                 Context.System.EventStream.Subscribe(Self, typeof(DeadLetter));
                 Receive<DeadLetter>(DeadLetterHandler);
             }
-<<<<<<< HEAD
              
-=======
-
-
->>>>>>> 25de19a2
         }
 
         protected virtual bool Dispatch(TCommand command)
